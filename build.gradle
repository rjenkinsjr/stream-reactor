--- conflicted
+++ resolved
@@ -149,9 +149,9 @@
         compile "org.scala-lang:scala-compiler:$scala"
         compile "com.typesafe.scala-logging:scala-logging-slf4j_$scalaMajorVersion:$scalaLoggingVersion"
 
-        provided ("org.apache.kafka:connect-json:$kafkaVersion")
-        provided "io.confluent:kafka-connect-avro-converter:$confluentVersion"
-        provided "io.confluent:kafka-schema-registry:$confluentVersion"
+        compile ("org.apache.kafka:connect-json:$kafkaVersion")
+        compile "io.confluent:kafka-connect-avro-converter:$confluentVersion"
+        compile "io.confluent:kafka-schema-registry:$confluentVersion"
 
         compile("com.datamountaineer:kafka-connect-common:$dataMountaineerCommonVersion")
         testCompile "org.mockito:mockito-core:$mockitoVersion"
@@ -212,8 +212,6 @@
         jar.archiveName = "$project.name-$project.version-$confluentVersion-all.jar"
     }
 
-<<<<<<< HEAD
-=======
     jar {
         dependsOn configurations.runtime
         from {
@@ -228,14 +226,9 @@
         jar.archiveName = "$project.name-$project.version-$confluentVersion-all.jar"
     }
 
->>>>>>> df8ec572
     task collectJars(type: Copy) {
         into "${buildDir}/libs-dependencies"
-        from {
-            (configurations.runtime - configurations.provided).collect {
-                it.isDirectory() ? it : zipTree(it)
-            }
-        }
+        from configurations.runtime
     }
 
     scalaStyle {
@@ -260,7 +253,7 @@
         def libs = new File(libsDir)
         def conf = new File(confDir)
 
-        //root.deleteDir()
+        root.deleteDir()
         root.mkdirs()
         version.mkdirs()
         libs.mkdirs()
