--- conflicted
+++ resolved
@@ -147,8 +147,6 @@
     val formattedNow = dateFormatter.format(now)
     val bound = preparedStatement.bind(previous, now)
     logger.debug(s"Query ${preparedStatement.getQueryString} executing with bindings ($formattedPrevious, $formattedNow).")
-<<<<<<< HEAD
-=======
     session.executeAsync(bound)
   }
 
@@ -161,7 +159,6 @@
   private def bindAndFireTokenQuery(lastToken: String) = {
     val bound = preparedStatement.bind(java.util.UUID.fromString(lastToken))
     logger.debug(s"Query ${preparedStatement.getQueryString} executing with bindings ($lastToken).")
->>>>>>> 00f5fb52
     session.executeAsync(bound)
   }
 
@@ -174,11 +171,7 @@
     //bind the offset and db time
     val bound = ps.bind()
     //execute the query
-<<<<<<< HEAD
-    logger.debug(s"Query ${preparedStatement.getQueryString} executing.")
-=======
     logger.debug(s"Query ${ps.getQueryString} executing.")
->>>>>>> 00f5fb52
     session.executeAsync(bound)
   }
 
