/*
 * Copyright 2017 Datamountaineer.
 *
 * Licensed under the Apache License, Version 2.0 (the "License");
 * you may not use this file except in compliance with the License.
 * You may obtain a copy of the License at
 *
 * http://www.apache.org/licenses/LICENSE-2.0
 *
 * Unless required by applicable law or agreed to in writing, software
 * distributed under the License is distributed on an "AS IS" BASIS,
 * WITHOUT WARRANTIES OR CONDITIONS OF ANY KIND, either express or implied.
 * See the License for the specific language governing permissions and
 * limitations under the License.
 */

package com.datamountaineer.streamreactor.connect.cassandra.source

import java.util.concurrent.LinkedBlockingQueue

import com.datamountaineer.streamreactor.connect.cassandra.TestConfig
import com.datamountaineer.streamreactor.connect.cassandra.config.{ CassandraConfigSource, CassandraSettings }
import com.datamountaineer.streamreactor.connect.queues.QueueHelpers
import com.datamountaineer.streamreactor.connect.schemas.ConverterUtil
import com.fasterxml.jackson.databind.JsonNode
import org.apache.kafka.connect.data.Struct
import org.apache.kafka.connect.source.SourceRecord
import org.scalatest.mock.MockitoSugar
import org.scalatest.{ BeforeAndAfter, Matchers, WordSpec }

import scala.collection.JavaConverters._
import org.apache.kafka.common.config.ConfigException
import org.apache.kafka.common.config.Config
import com.datamountaineer.streamreactor.connect.cassandra.config.CassandraConfigConstants
import com.datamountaineer.streamreactor.connect.cassandra.config.CassandraSourceSetting

/**
 *
 */
class TestCqlGenerator extends WordSpec with Matchers with BeforeAndAfter with MockitoSugar with TestConfig
    with ConverterUtil {

  "CqlGenerator should generate timeuuid statement based on config" in {

    val cqlGenerator = new CqlGenerator(configureMe("", "timeuuid"))
    val cqlStatement = cqlGenerator.getCqlStatement

    cqlStatement shouldBe "SELECT timestamp_field,string_field FROM sink_test.cassandra-table WHERE timestamp_field > maxTimeuuid(?) AND timestamp_field <= minTimeuuid(?) ALLOW FILTERING"
  }

  "CqlGenerator should generate timestamp statement based on KCQL" in {

    val cqlGenerator = new CqlGenerator(configureMe("INCREMENTALMODE=timestamp", "timeuuid"))
    val cqlStatement = cqlGenerator.getCqlStatement

    cqlStatement shouldBe "SELECT timestamp_field,string_field FROM sink_test.cassandra-table WHERE timestamp_field > ? AND timestamp_field <= ? ALLOW FILTERING"
  }

  "CqlGenerator should generate token based CQL statement based on KCQL" in {

    val cqlGenerator = new CqlGenerator(configureMe("INCREMENTALMODE=token", "timeuuid"))
    val cqlStatement = cqlGenerator.getCqlStatement

    cqlStatement shouldBe "SELECT timestamp_field,string_field FROM sink_test.cassandra-table WHERE token(timestamp_field) > token(?) LIMIT 200"
<<<<<<< HEAD
=======
  }
  
  "CqlGenerator should generate CQL statement with no offset based on KCQL" in {

    val cqlGenerator = new CqlGenerator(configureMe("INCREMENTALMODE=token", "timeuuid"))
    val cqlStatement = cqlGenerator.getCqlStatementNoOffset

    cqlStatement shouldBe "SELECT timestamp_field,string_field FROM sink_test.cassandra-table LIMIT 200"
>>>>>>> 00f5fb52
  }

  "Exception should be thrown with unknown incremental mode in KCQL" in {

    try {
      val cqlGenerator = new CqlGenerator(configureMe("INCREMENTALMODE=bogus", "timeuuid"))
      cqlGenerator.getCqlStatement
      fail()
    } catch {
      case _: ConfigException => // Expected, so continue
    }
  }

  "Exception should be thrown with unknown incremental mode in config" in {

    try {
      val cqlGenerator = new CqlGenerator(configureMe("", "bogus"))
      cqlGenerator.getCqlStatement
      fail()
    } catch {
      case _: NoSuchElementException => // Expected, so continue
    }
  }

  def configureMe(kcqlIncrementMode: String, configIncrementMode: String): CassandraSourceSetting = {
    val myKcql = s"INSERT INTO kafka-topic SELECT string_field, timestamp_field FROM cassandra-table PK timestamp_field BATCH=200 $kcqlIncrementMode"
    val configMap = {
      Map(
        CassandraConfigConstants.KEY_SPACE -> CASSANDRA_KEYSPACE,
        CassandraConfigConstants.SOURCE_KCQL_QUERY -> myKcql,
        CassandraConfigConstants.ASSIGNED_TABLES -> s"$TABLE3",
        CassandraConfigConstants.IMPORT_MODE -> CassandraConfigConstants.INCREMENTAL,
        CassandraConfigConstants.POLL_INTERVAL -> "1000",
        CassandraConfigConstants.FETCH_SIZE -> "500",
        CassandraConfigConstants.BATCH_SIZE -> "800",
        CassandraConfigConstants.TIMESTAMP_TYPE -> configIncrementMode).asJava
    }
    val configSource = new CassandraConfigSource(configMap)
    CassandraSettings.configureSource(configSource).head
  }

}<|MERGE_RESOLUTION|>--- conflicted
+++ resolved
@@ -62,8 +62,6 @@
     val cqlStatement = cqlGenerator.getCqlStatement
 
     cqlStatement shouldBe "SELECT timestamp_field,string_field FROM sink_test.cassandra-table WHERE token(timestamp_field) > token(?) LIMIT 200"
-<<<<<<< HEAD
-=======
   }
   
   "CqlGenerator should generate CQL statement with no offset based on KCQL" in {
@@ -72,7 +70,6 @@
     val cqlStatement = cqlGenerator.getCqlStatementNoOffset
 
     cqlStatement shouldBe "SELECT timestamp_field,string_field FROM sink_test.cassandra-table LIMIT 200"
->>>>>>> 00f5fb52
   }
 
   "Exception should be thrown with unknown incremental mode in KCQL" in {
